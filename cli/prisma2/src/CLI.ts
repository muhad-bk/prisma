import chalk from 'chalk'
import { Command, Commands, arg, isError, format, HelpError, unknownCommand } from '@prisma/cli'
import { Version } from './Version'
import { download } from '@prisma/fetch-engine'
const pkg = require('../package.json')

/**
 * CLI command
 */
export class CLI implements Command {
  static new(cmds: Commands, ensureBinaries: string[]): CLI {
    return new CLI(cmds, ensureBinaries)
  }
  private constructor(private readonly cmds: Commands, private readonly ensureBinaries: string[]) {}

  async parse(argv: string[]): Promise<string | Error> {
    // parse the args according to the following spec
    const args = arg(argv, {
      '--help': Boolean,
      '-h': '--help',
      '--version': Boolean,
      '-v': '--version',
      '--experimental': Boolean,
    })
    if (isError(args)) {
      return this.help(args.message)
    }
    if (args['--version']) {
      return Version.new().parse(argv)
    }
    // display help for help flag or no subcommand
    if (args._.length === 0 || args['--help']) {
      if (args['--experimental']) {
        return CLI.experimentalHelp
      }
      return CLI.help
    }

    // check if we have that subcommand
    const cmdName = args._[0]
    if (cmdName === 'lift') {
      throw new Error(`${chalk.red('prisma2 lift')} has been renamed to ${chalk.green('prisma2 migrate')}`)
    }
    const cmd = this.cmds[cmdName]
    if (cmd) {
      // if we have that subcommand, let's ensure that the binary is there in case the command needs it
      if (this.ensureBinaries.includes(cmdName)) {
        const binaryPath = eval(`require('path').join(__dirname, '../')`)
        const version = (pkg && pkg.prisma && pkg.prisma.version) || 'latest'
        await download({
          binaries: {
            'query-engine': binaryPath,
            'migration-engine': binaryPath,
            'introspection-engine': binaryPath,
          },
          showProgress: true,
          version,
          failSilent: false,
        })
      }

      return cmd.parse(args._.slice(1))
    }
    // unknown command
    return unknownCommand(CLI.help, args._[0])
  }

  // help function
  private help(error?: string): string | HelpError {
    if (error) {
      return new HelpError(`\n${chalk.bold.red(`!`)} ${error}\n${CLI.help}`)
    }
    return CLI.help
  }

  // static help template
  private static help = format(`
    ${chalk.bold.green('◭')} Prisma makes your data easy (https://prisma.io)

    ${chalk.bold('Usage')}

      ${chalk.dim(`$`)} prisma2 [command]

    ${chalk.bold('Commands')}

<<<<<<< HEAD
                init   Setup Prisma for your app
          introspect   Get the datamodel of your database
            generate   Generate Prisma Client
=======
          init   Setup Prisma for your existing database
    introspect   Get the datamodel of your database
      generate   Generate Photon
>>>>>>> 47aab5a3

    ${chalk.bold('Flags')}

      --experimental   Show and run experimental Prisma commands

    ${chalk.bold('Examples')}

      Setup Prisma for your existing database
      ${chalk.dim(`$`)} prisma2 init

      Introspect an existing database
      ${chalk.dim(`$`)} prisma2 introspect --url "postgresql://localhost:5432/postgres"

      Generate Prisma Client
      ${chalk.dim(`$`)} prisma2 generate
  `)

  // static help template
  private static experimentalHelp = format(`
    ${chalk.bold.green('◭')} Prisma makes your data easy (https://prisma.io)

    ${chalk.bold('Usage')}

      ${chalk.dim(`$`)} prisma2 [command]

    ${chalk.bold('Commands')}

                init   Setup Prisma for your app
          introspect   Get the datamodel of your database
            generate   Generate Prisma Client
             migrate   Migrate your schema ${chalk.dim('(experimental)')}
              studio   Run Prisma Studio ${chalk.dim('(experimental)')}

    ${chalk.bold('Flags')}

      --experimental   Show and run experimental Prisma commands

    ${chalk.bold('Examples')}

      Initialize files for a new Prisma project
      ${chalk.dim(`$`)} prisma2 init

      Introspect an existing database
      ${chalk.dim(`$`)} prisma2 introspect --url "postgresql://localhost:5432/postgres"

      Generate Prisma Client
      ${chalk.dim(`$`)} prisma2 generate

      Save your changes into a migration
      ${chalk.dim(`$`)} prisma2 migrate save --experimental
  `)
}<|MERGE_RESOLUTION|>--- conflicted
+++ resolved
@@ -83,15 +83,9 @@
 
     ${chalk.bold('Commands')}
 
-<<<<<<< HEAD
                 init   Setup Prisma for your app
           introspect   Get the datamodel of your database
             generate   Generate Prisma Client
-=======
-          init   Setup Prisma for your existing database
-    introspect   Get the datamodel of your database
-      generate   Generate Photon
->>>>>>> 47aab5a3
 
     ${chalk.bold('Flags')}
 
