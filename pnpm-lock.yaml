--- conflicted
+++ resolved
@@ -679,18 +679,16 @@
 
 packages:
 
-<<<<<<< HEAD
+  /@alloc/quick-lru/5.2.0:
+    resolution: {integrity: sha512-UrcABB+4bUrFABwbluTIBErXwvbsU/V7TZWfmbgJfbkwiBuziS9gxdODUyuiecfdGQ85jglMW6juS3+z5TsKLw==}
+    engines: {node: '>=10'}
+
   /@ampproject/remapping/2.1.2:
     resolution: {integrity: sha512-hoyByceqwKirw7w3Z7gnIIZC3Wx3J484Y3L/cMpXFbr7d9ZQj2mODrirNzcJa+SM3UlpWXYvKV4RlRpFXlWgXg==}
     engines: {node: '>=6.0.0'}
     dependencies:
       '@jridgewell/trace-mapping': 0.3.4
     dev: true
-=======
-  /@alloc/quick-lru/5.2.0:
-    resolution: {integrity: sha512-UrcABB+4bUrFABwbluTIBErXwvbsU/V7TZWfmbgJfbkwiBuziS9gxdODUyuiecfdGQ85jglMW6juS3+z5TsKLw==}
-    engines: {node: '>=10'}
->>>>>>> b4234077
 
   /@azure/abort-controller/1.0.4:
     resolution: {integrity: sha512-lNUmDRVGpanCsiUN3NWxFTdwmdFI53xwhkTFfHDGTYk46ca7Ind3nanJc+U6Zj9Tv+9nTCWRBscWEW1DyKOpTw==}
@@ -1987,11 +1985,7 @@
   /@types/jest/27.4.1:
     resolution: {integrity: sha512-23iPJADSmicDVrWk+HT58LMJtzLAnB2AgIzplQuq/bSrGaxCrlvRFjGbXmamnnk/mAmCdLStiGqggu28ocUyiw==}
     dependencies:
-<<<<<<< HEAD
-      jest-diff: 27.5.1
-=======
       jest-matcher-utils: 27.5.1
->>>>>>> b4234077
       pretty-format: 27.5.1
     dev: true
 
