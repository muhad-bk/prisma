--- conflicted
+++ resolved
@@ -14,14 +14,8 @@
   ],
   "bugs": "https://github.com/prisma/prisma/issues",
   "devDependencies": {
-<<<<<<< HEAD
-    "@types/crypto-js": "^4.0.2",
-    "@types/jest": "27.0.1",
-    "@types/node": "12.20.24",
-=======
     "@types/jest": "27.0.2",
     "@types/node": "12.20.28",
->>>>>>> 07d09182
     "@typescript-eslint/eslint-plugin": "4.29.3",
     "@typescript-eslint/parser": "4.29.3",
     "esbuild": "0.13.3",
@@ -32,12 +26,7 @@
     "eslint-plugin-prettier": "4.0.0",
     "jest": "27.1.0",
     "lint-staged": "11.1.2",
-<<<<<<< HEAD
-    "prettier": "2.3.2",
-    "prismafile": "1.0.11",
-=======
     "prettier": "2.4.1",
->>>>>>> 07d09182
     "strip-ansi": "6.0.0",
     "ts-jest": "27.0.5",
     "typescript": "4.4.3"
